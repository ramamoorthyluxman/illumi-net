import torch
import torch.nn as nn
import torch.optim as optim
from torch.utils.data import Dataset, DataLoader
import numpy as np
from sklearn.model_selection import train_test_split
from utils import params
import random
import math
import os
import matplotlib.pyplot as plt
import torchvision.models as models
import torchvision.transforms as transforms

# Set environment variable for memory allocation
os.environ['PYTORCH_CUDA_ALLOC_CONF'] = 'max_split_size_mb:256'

class PerceptualLoss(nn.Module):
    def __init__(self):
        super(PerceptualLoss, self).__init__()
        vgg = models.vgg16(pretrained=True).features.eval()
        self.vgg_layers = nn.ModuleList(vgg)
        self.layer_name_mapping = {
            '3': "relu1_2",
            '8': "relu2_2",
            '15': "relu3_3",
            '22': "relu4_3"
        }
        
    def forward(self, x):
        output = {}
        for name, module in self.vgg_layers._modules.items():
            x = module(x)
            if name in self.layer_name_mapping:
                output[self.layer_name_mapping[name]] = x
        return output

class CombinedLoss(nn.Module):
    def __init__(self, lambda_mse=params.LAMBDA_MSE, lambda_perceptual=params.LAMDA_PERCEPTUAL):
        super(CombinedLoss, self).__init__()
        self.mse_loss = nn.MSELoss()
        self.perceptual_loss = PerceptualLoss()
        self.lambda_mse = lambda_mse
        self.lambda_perceptual = lambda_perceptual
        self.normalize = transforms.Normalize(mean=[0.485, 0.456, 0.406], std=[0.229, 0.224, 0.225])

    def forward(self, output, target):
        # MSE Loss
        mse_loss = self.mse_loss(output, target)
        
        # Perceptual Loss
        output_normalized = self.normalize(output.permute(0, 3, 1, 2))  # Change from NHWC to NCHW and normalize
        target_normalized = self.normalize(target.permute(0, 3, 1, 2))  # Change from NHWC to NCHW and normalize
        
        output_features = self.perceptual_loss(output_normalized)
        target_features = self.perceptual_loss(target_normalized)
        
        perceptual_loss = 0
        for key in output_features.keys():
            perceptual_loss += self.mse_loss(output_features[key], target_features[key])
        
        # Combined Loss
        total_loss = self.lambda_mse * mse_loss + self.lambda_perceptual * perceptual_loss
        
        return total_loss, mse_loss, perceptual_loss

class PatchRelightingDataset(Dataset):
    def __init__(self, distances, cosines, albedo, normals, targets):
        self.distances = torch.FloatTensor(distances)
        self.cosines = torch.FloatTensor(cosines)
        self.albedo = torch.FloatTensor(albedo)
        self.normals = torch.FloatTensor(normals)
        self.targets = torch.FloatTensor(targets)
        self.patch_size, self.patches_per_image = self.calculate_patches() 
        print("Adjusted patch size, number of patches: ", self.patch_size, self.patches_per_image)       
        self.patches = self._create_patches()  

    def calculate_patches(self):
        print("Calculating the patches")
        patch_height, patch_width = params.RTI_NET_PATCH_SIZE
        desired_patches = params.RTI_MAX_NUMBER_PATCHES
        _, _, image_height, image_width = self.distances.shape
        # Ensure patch sizes are not larger than image dimensions
        patch_height = min(patch_height, image_height)
        patch_width = min(patch_width, image_width)
        
        # Adjust patch sizes to ensure they divide image dimensions perfectly
        while image_height % patch_height != 0:
            patch_height -= 1
        while image_width % patch_width != 0:
            patch_width -= 1
        
        # Calculate maximum possible patches
        max_patches_y = image_height // patch_height
        max_patches_x = image_width // patch_width
        max_patches = max_patches_y * max_patches_x
        
        # Adjust desired patches if it exceeds maximum possible
        adjusted_patches = min(desired_patches, max_patches)
        
        # Calculate actual number of patches in each dimension
        patches_y = min(adjusted_patches, max_patches_y)
        patches_x = min(adjusted_patches // patches_y, max_patches_x)
        
        # Recalculate total patches
        total_patches = patches_y * patches_x
        
        return [patch_height, patch_width], total_patches

    def _create_patches(self):
        patches = []
        K, N, H, W = self.distances.shape
        grid_size = math.isqrt(self.patches_per_image)  # Square root of patches_per_image
        cell_h, cell_w = H // grid_size, W // grid_size
        
        for k in range(K):
            for n in range(N):
                for _ in range(self.patches_per_image):
                    # Randomly select a grid cell
                    i = random.randint(0, grid_size - 1)
                    j = random.randint(0, grid_size - 1)
                    
                    # Calculate the range for this grid cell
                    h_start = i * cell_h
                    h_end = min((i + 1) * cell_h, H) - self.patch_size[0]
                    w_start = j * cell_w
                    w_end = min((j + 1) * cell_w, W) - self.patch_size[1]
                    
                    # Randomly select a patch within this grid cell
                    h = random.randint(h_start, max(h_start, h_end))
                    w = random.randint(w_start, max(w_start, w_end))
                    
                    patches.append((k, n, h, w))
        
        return patches

    def __len__(self):
        return len(self.patches)

    def __getitem__(self, idx):
        k, n, i, j = self.patches[idx]
        patch_slice = slice(i, i + self.patch_size[0]), slice(j, j + self.patch_size[1])

        return {
            'distances': self.distances[k, n][patch_slice],
            'cosines': self.cosines[k, n][patch_slice],
            'albedo': self.albedo[k][patch_slice],
            'normals': self.normals[k][patch_slice],
            'target': self.targets[k, n][patch_slice]
        }

class ResidualBlock2D(nn.Module):
    def __init__(self, in_channels, out_channels, dilation=1):
        super(ResidualBlock2D, self).__init__()
        self.conv1 = nn.Conv2d(in_channels, out_channels, kernel_size=3, padding=dilation, dilation=dilation)
        self.in1 = nn.InstanceNorm2d(out_channels)
        self.conv2 = nn.Conv2d(out_channels, out_channels, kernel_size=3, padding=dilation, dilation=dilation)
        self.in2 = nn.InstanceNorm2d(out_channels)
        self.relu = nn.ReLU(inplace=True)
        self.downsample = nn.Sequential(
            nn.Conv2d(in_channels, out_channels, kernel_size=1, stride=1, bias=False),
            nn.InstanceNorm2d(out_channels)
        ) if in_channels != out_channels else None

    def forward(self, x):
        identity = x
        out = self.conv1(x)
        out = self.in1(out)
        out = self.relu(out)
        out = self.conv2(out)
        out = self.in2(out)
        if self.downsample is not None:
            identity = self.downsample(x)
        out += identity
        out = self.relu(out)
        return out

class AttentionBlock2D(nn.Module):
    def __init__(self, in_channels):
        super(AttentionBlock2D, self).__init__()
        self.gap = nn.AdaptiveAvgPool2d(1)
        self.fc1 = nn.Linear(in_channels, in_channels // 16)
        self.fc2 = nn.Linear(in_channels // 16, in_channels)
        self.sigmoid = nn.Sigmoid()

    def forward(self, x):
        gap = self.gap(x).view(x.size(0), -1)
        fc1 = self.fc1(gap)
        fc2 = self.fc2(torch.relu(fc1))
        attention = self.sigmoid(fc2).view(x.size(0), x.size(1), 1, 1)
        return x * attention

class RelightingModel(nn.Module):
    def __init__(self, albedo_channels):
        super(RelightingModel, self).__init__()
        
        # Initial convolutions
        self.conv_distances = nn.Conv2d(1, 64, kernel_size=3, padding=1)
        self.conv_cosines = nn.Conv2d(1, 64, kernel_size=3, padding=1)
        self.conv_albedo = nn.Conv2d(albedo_channels, 32, kernel_size=3, padding=1)
        self.conv_normals = nn.Conv2d(3, 32, kernel_size=3, padding=1)
        
        # Encoder with dilated convolutions
        self.encoder1 = ResidualBlock2D(192, 128, dilation=1)
        self.encoder2 = ResidualBlock2D(128, 256, dilation=2)
        self.encoder3 = ResidualBlock2D(256, 512, dilation=4)
        self.encoder4 = ResidualBlock2D(512, 1024, dilation=8)
        
        # Bridge
        self.bridge = AttentionBlock2D(1024)
        
        # Decoder
        self.decoder3 = ResidualBlock2D(1536, 512)
        self.decoder2 = ResidualBlock2D(768, 256)
        self.decoder1 = ResidualBlock2D(384, 128)
        
        # Output
        self.final_conv = nn.Conv2d(128, 3, kernel_size=1)
        
        self.pool = nn.MaxPool2d(2)
        self.upsample = nn.Upsample(scale_factor=2, mode='bilinear', align_corners=True)

    def forward(self, distances, cosines, albedo, normals):
        # Reshape inputs to add channel dimension
        distances = distances.unsqueeze(1)
        cosines = cosines.unsqueeze(1)
        albedo = albedo.permute(0, 3, 1, 2)
        normals = normals.permute(0, 3, 1, 2)

        # Initial processing
        x1 = self.conv_distances(distances)
        x2 = self.conv_cosines(cosines)
        x3 = self.conv_albedo(albedo)
        x4 = self.conv_normals(normals)
        
        x = torch.cat([x1, x2, x3, x4], dim=1)
        
        # Encoder
        e1 = self.encoder1(x)
        e2 = self.encoder2(self.pool(e1))
        e3 = self.encoder3(self.pool(e2))
        e4 = self.encoder4(self.pool(e3))
        
        # Bridge
        bridge = self.bridge(e4)
        
        # Decoder
        d3 = self.decoder3(torch.cat([self.upsample(bridge), e3], dim=1))
        d2 = self.decoder2(torch.cat([self.upsample(d3), e2], dim=1))
        d1 = self.decoder1(torch.cat([self.upsample(d2), e1], dim=1))
        
        # Output
        out = self.final_conv(d1)
        
        # Reshape the output to match the target shape (N, H, W, 3)
        out = out.permute(0, 2, 3, 1)

        intermediates = {
            'e1': e1, 'e2': e2, 'e3': e3, 'e4': e4,
            'd3': d3, 'd2': d2, 'd1': d1,
            'final': out
        }
        return out, intermediates
    
def visualize_comparisons(model, val_loader, device, num_samples=10):
    model.eval()
    originals = []
    reconstructed = []
    
    with torch.no_grad():
        for batch in val_loader:
            distances = batch['distances'].to(device)
            cosines = batch['cosines'].to(device)
            albedo = batch['albedo'].to(device)
            normals = batch['normals'].to(device)
            targets = batch['target'].to(device)

            outputs, _ = model(distances, cosines, albedo, normals)

            # Convert tensors to numpy arrays and change from BGR to RGB
            originals.extend([img[:,:,::-1] for img in targets.cpu().numpy()])
            reconstructed.extend([img[:,:,::-1] for img in outputs.cpu().numpy()])

            if len(originals) >= num_samples:
                break

    # Trim to the desired number of samples
    originals = originals[:num_samples]
    reconstructed = reconstructed[:num_samples]

    return originals, reconstructed

def plot_comparisons(originals, reconstructed, epoch, model_save_path):
    num_comparisons = len(originals)
    num_cols = 4  # We'll use 4 columns (2 pairs of original and reconstructed)
    num_rows = (num_comparisons + 1) // 2  # Calculate number of rows needed

    fig, axes = plt.subplots(num_rows, num_cols, figsize=(20, 10 * num_rows // 2))
    fig.suptitle(f'Original vs Reconstructed Images (Epoch {epoch})', fontsize=16)

    for i in range(num_comparisons):
        row = i // 2
        col = (i % 2) * 2

        # Original image
        axes[row, col].imshow(originals[i])
        axes[row, col].set_title('Original', fontsize=10)
        axes[row, col].axis('off')

        # Reconstructed image
        axes[row, col+1].imshow(reconstructed[i])
        axes[row, col+1].set_title('Reconstructed', fontsize=10)
        axes[row, col+1].axis('off')

    # Hide unused subplots
    for i in range(num_comparisons, num_rows * 2):
        row = i // 2
        col = (i % 2) * 2
        axes[row, col].axis('off')
        axes[row, col+1].axis('off')

    plt.tight_layout(rect=[0, 0.03, 1, 0.95])  # Adjust layout to accommodate suptitle
    plt.savefig(os.path.join(model_save_path, f'comparisons_epoch_{epoch}.png'), dpi=300, bbox_inches='tight')
    plt.close(fig)

def train_model(model, train_loader, val_loader, num_epochs=100, model_save_path='.'):
    device = torch.device("cuda" if torch.cuda.is_available() else "cpu")
    model = model.to(device)
    criterion = CombinedLoss().to(device)
    optimizer = optim.Adam(model.parameters(), lr=params.LEARNING_RATE)
    scheduler = optim.lr_scheduler.ReduceLROnPlateau(optimizer, patience=5, factor=0.5)

    best_val_loss = float('inf')

    # For live plotting
    train_losses = []
    val_losses = []
    epochs = []
    

    # For accumulating comparison images
    all_originals = []
    all_reconstructed = []
    comparison_epochs = []

    for epoch in range(num_epochs):
        model.train()
        train_loss = 0.0
        for batch in train_loader:
            distances = batch['distances'].to(device)
            cosines = batch['cosines'].to(device)
            albedo = batch['albedo'].to(device)
            normals = batch['normals'].to(device)
            targets = batch['target'].to(device)

            optimizer.zero_grad()
            outputs, _ = model(distances, cosines, albedo, normals)
            loss, mse, perceptual = criterion(outputs, targets)
            loss.backward()
            optimizer.step()
            train_loss += loss.item()

        # Validation
        model.eval()
        val_loss = 0.0
        with torch.no_grad():
            for batch in val_loader:
                distances = batch['distances'].to(device)
                cosines = batch['cosines'].to(device)
                albedo = batch['albedo'].to(device)
                normals = batch['normals'].to(device)
                targets = batch['target'].to(device)

                outputs, _ = model(distances, cosines, albedo, normals)
                loss, _, _ = criterion(outputs, targets)
                val_loss += loss.item()

        train_loss /= len(train_loader)
        val_loss /= len(val_loader)
        
        print(f"Epoch {epoch+1}/{num_epochs}, Train Loss: {train_loss:.4f}, Val Loss: {val_loss:.4f}")

        # Update plot data
        epochs.append(epoch + 1)
        train_losses.append(train_loss)
        val_losses.append(val_loss)
        
        # Save comparison plots every nth epochs
        if (epoch + 1) % params.RTI_NET_SAVE_MODEL_EVERY_N_EPOCHS == 0:
            # Create and show the loss plot
            plt.figure(figsize=(10, 6))
            plt.plot(epochs, train_losses, 'b-', label='Train Loss')
            plt.plot(epochs, val_losses, 'r-', label='Validation Loss')
            plt.xlabel('Epoch')
            plt.ylabel('Loss')
            plt.title('Training and Validation Loss')
            plt.legend()
            plt.savefig(os.path.join(model_save_path, f'loss_plot_epoch_{epoch+1}.png'))
            plt.close()

<<<<<<< HEAD
            # Generate and plot comparisons for current epoch only
            originals, reconstructed = visualize_comparisons(model, val_loader, device, params.SAMPLE_NUMBER_OF_COMPARISONS)
            plot_comparisons(originals, reconstructed, epoch+1, model_save_path)
=======
            originals, reconstructed = visualize_comparisons(model, val_loader, device)
            all_originals.extend(originals)
            all_reconstructed.extend(reconstructed)
            comparison_epochs.extend([epoch+1] * len(originals))

            # Calculate grid size
            num_comparisons = len(all_originals)
            grid_size = int(np.ceil(np.sqrt(num_comparisons)))

            # Create a grid of subplots
            fig, axes = plt.subplots(grid_size, grid_size * 2, figsize=(20, 10 * grid_size))
            axes = axes.flatten()

            for i in range(num_comparisons):
                axes[i*2].imshow(all_originals[i])
                axes[i*2].set_title(f'Original (Epoch {comparison_epochs[i]})')
                axes[i*2].axis('off')

                axes[i*2+1].imshow(all_reconstructed[i])
                axes[i*2+1].set_title(f'Reconstructed (Epoch {comparison_epochs[i]})')
                axes[i*2+1].axis('off')

            # Hide unused subplots
            for i in range(num_comparisons * 2, len(axes)):
                axes[i].axis('off')

            plt.tight_layout()
            plt.savefig(os.path.join(model_save_path, f'comparisons_epoch_{epoch+1}.png'))
            plt.close(fig)
>>>>>>> f3f6d981

        scheduler.step(val_loss)

        # Save model every N epochs
        if (epoch + 1) % params.RTI_NET_SAVE_MODEL_EVERY_N_EPOCHS == 0:
            save_path = os.path.join(model_save_path, f'relighting_model_epoch_{epoch+1}.pth')
            torch.save(model.state_dict(), save_path)
            print(f"Model saved at epoch {epoch+1}")

    return model

def prepare_data(distances, cosines, albedo, normals, targets):
    # Splitting the data
    K = distances.shape[0]
    N = distances.shape[1]
    train_distances = []
    val_distances = []
    train_cosines = []
    val_cosines = []
    train_targets = []   
    val_targets = []

    for i in range(K):
        train_indices, val_indices = train_test_split(
            np.arange(N), 
            test_size=0.2, 
            random_state=42
        )
        train_distances.append(distances[i, train_indices, :, :])
        val_distances.append(distances[i, val_indices, :, :])
        train_cosines.append(cosines[i, train_indices, :, :])
        val_cosines.append(cosines[i, val_indices, :, :])
        train_targets.append(targets[i, train_indices, :, :, :])
        val_targets.append(targets[i, val_indices, :, :, :])

    print("Train distances shape: ", np.array(train_distances).shape,
          "Val distances shape: ", np.array(val_distances).shape,
          "Train cosines shape: ", np.array(train_cosines).shape,
          "Val cosines shape: ", np.array(val_cosines).shape,
          "Train targets shape: ", np.array(train_targets).shape,
          "Val targets shape: ", np.array(val_targets).shape)

    # Create datasets
    train_dataset = PatchRelightingDataset(
        train_distances, train_cosines,
        albedo, normals,
        train_targets
    )
    val_dataset = PatchRelightingDataset(
        val_distances, val_cosines,
        albedo, normals,
        val_targets
    )

    # Create data loaders
    train_loader = DataLoader(train_dataset, batch_size=params.BATCH_SIZE, shuffle=params.TRAIN_SHUFFLE, num_workers=params.NUM_WORKERS)
    val_loader = DataLoader(val_dataset, batch_size=params.BATCH_SIZE, shuffle=params.VAL_SHUFFLE, num_workers=params.NUM_WORKERS)

    return train_loader, val_loader, train_indices, val_indices

def train(distances, cosines, albedo, normals, targets):
    distances = np.transpose(distances, (0,1,3,2))
    cosines = np.transpose(cosines, (0,1,3,2))

    print("Input shapes - distances: ", distances.shape, "cosines: ", cosines.shape, 
          "albedo: ", albedo.shape, "normals: ", normals.shape, "targets: ", targets.shape)
    
    model_save_path = os.path.join(os.path.dirname(os.path.abspath(__file__)), "saved_models")
    os.makedirs(model_save_path, exist_ok=True)

    # Prepare data
    train_loader, val_loader, train_indices, val_indices = prepare_data(distances, cosines, albedo, normals, targets)

    np.save(os.path.join(model_save_path, 'train_indices.npy'), train_indices)
    np.save(os.path.join(model_save_path, 'val_indices.npy'), val_indices)

    # Initialize the model
    albedo_channels = albedo.shape[-1]
    model = RelightingModel(albedo_channels=albedo_channels)

    # Train the model
    trained_model = train_model(model, train_loader, val_loader, num_epochs=params.RTI_NET_EPOCHS, model_save_path=model_save_path)

    # Save the final model
    torch.save(trained_model.state_dict(), os.path.join(model_save_path, 'relighting_model_final.pth'))

    print("Training completed and model saved.")<|MERGE_RESOLUTION|>--- conflicted
+++ resolved
@@ -398,41 +398,9 @@
             plt.savefig(os.path.join(model_save_path, f'loss_plot_epoch_{epoch+1}.png'))
             plt.close()
 
-<<<<<<< HEAD
             # Generate and plot comparisons for current epoch only
             originals, reconstructed = visualize_comparisons(model, val_loader, device, params.SAMPLE_NUMBER_OF_COMPARISONS)
             plot_comparisons(originals, reconstructed, epoch+1, model_save_path)
-=======
-            originals, reconstructed = visualize_comparisons(model, val_loader, device)
-            all_originals.extend(originals)
-            all_reconstructed.extend(reconstructed)
-            comparison_epochs.extend([epoch+1] * len(originals))
-
-            # Calculate grid size
-            num_comparisons = len(all_originals)
-            grid_size = int(np.ceil(np.sqrt(num_comparisons)))
-
-            # Create a grid of subplots
-            fig, axes = plt.subplots(grid_size, grid_size * 2, figsize=(20, 10 * grid_size))
-            axes = axes.flatten()
-
-            for i in range(num_comparisons):
-                axes[i*2].imshow(all_originals[i])
-                axes[i*2].set_title(f'Original (Epoch {comparison_epochs[i]})')
-                axes[i*2].axis('off')
-
-                axes[i*2+1].imshow(all_reconstructed[i])
-                axes[i*2+1].set_title(f'Reconstructed (Epoch {comparison_epochs[i]})')
-                axes[i*2+1].axis('off')
-
-            # Hide unused subplots
-            for i in range(num_comparisons * 2, len(axes)):
-                axes[i].axis('off')
-
-            plt.tight_layout()
-            plt.savefig(os.path.join(model_save_path, f'comparisons_epoch_{epoch+1}.png'))
-            plt.close(fig)
->>>>>>> f3f6d981
 
         scheduler.step(val_loss)
 
